--- conflicted
+++ resolved
@@ -444,19 +444,10 @@
             ok = tk.Button(self.popup, text='OK', command=self.cancel)
             ok.pack()
         else:
-<<<<<<< HEAD
             fmtstr = 'Connecting to  device {}...'
             l = tk.Label(self.popup, text=fmtstr.format(nickname))
             l.pack()
             self.attemptConnection(nickname, block)
-=======
-            
-            #call configure method on self.block2button[block] to change text
-            
-            self.block2button[block].configure(text="Connecting...")
-                        
-            self.attemptConnection(imu_id, block)
->>>>>>> 087e96a4
     
     
     def resetConnection(self, block):
