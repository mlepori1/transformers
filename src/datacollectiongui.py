--- conflicted
+++ resolved
@@ -29,8 +29,8 @@
     
     def __init__(self, parent):
         """
-        Parameters
-        ----------
+        Args:
+        -----
         parent:  tk window
           Parent tkinter object
         """
@@ -294,6 +294,7 @@
         self.video_label = tk.Label(master, text='Video stream')        
         self.video_label.grid(row=0, column=0, sticky='N')  
         
+        # FIXME
         self.imu_label = tk.Label(master, text='IMU activity')        
         self.imu_label.grid(row=1, column=2, sticky='N') 
         
@@ -314,7 +315,7 @@
             # Activity indicator
             self.imu_id2activity_color[imu_id] = tk.Label(imu_monitor_frame,
                                                           text='    ',
-                                                          background='black')
+                                                          background='red')
             self.imu_id2activity_color[imu_id].grid(row=i, column=2)
             
             # disconnect / reconnect button
@@ -345,13 +346,15 @@
         """
         
         # Define paths used for file I/O when streaming data
+        #raw_imu_fn = '{}-imu.csv'.format(self.trial_id)
+        #raw_imu_path = os.path.join(self.corpus.paths['raw'], raw_imu_fn)
         self.raw_imu_path = os.path.join(self.corpus.paths['raw'], str(self.trial_id))
         frame_base_path = os.path.join(self.corpus.paths['video-frames'],
                                        str(self.trial_id))
         timestamp_fn = '{}-timestamps.csv'.format(self.trial_id)
         timestamp_path = os.path.join(self.corpus.paths['raw'], timestamp_fn)
         
-        # Active block --> IMU nickname --> IMU id --> IMU device
+        # Active block --> IMU nickname --> IMU id --> IMU socket
         # I know this is stupid but it's the best I can do for now
         """
         active_nicknames = [self.block2imu_nickname[block] for block in self.active_blocks]
@@ -375,21 +378,6 @@
     
     def float2HexColor(self, f, upper_thresh, lower_thresh):
         """
-        Convert a double-precision floating point number to a TK color string.
-
-        Parameters
-        ----------
-        f : double
-          Double-precision floating-point number that will be converted
-        upper_thresh : double
-          Upper limit on range of quantity
-        lower_thresh : double
-          Lower limit on range of quantity
-
-        Returns
-        -------
-        color_str : str
-          f encoded as a 24-byte hex string, format '#RRGGBB'
         """
         
         thresh_centered = upper_thresh - lower_thresh
@@ -427,11 +415,7 @@
             else:
                 a_norm = (a[1] ** 2 + a[2] ** 2 + a[3] ** 2) ** 0.5 - 1.0
                 a_color = self.float2HexColor(a_norm, 3.5, 0.0)
-<<<<<<< HEAD
-                self.imu_id2activity_color[imu_id].configure(background=a_color)
-=======
             self.imu_id2activity_color[imu_id].configure(background=a_color)
->>>>>>> 25821205
         
         # Draw a new frame if one has been sent by the video stream
         if not self.video_q.empty():
@@ -491,10 +475,10 @@
         If it is, draw a popup window prompting the user to select a different
         device. If it isn't, try to connect to the device.
         
-        Parameters
-        ----------
-        block : str
-          Color of the block housing the IMU
+        Args:
+        -----
+        block:  str
+          Color of the rectangular block housing the IMU
         """
         
         if not self.popup is None:
@@ -526,9 +510,9 @@
         """
         Close the socket for the IMU currently connected to the specified block
         
-        Parameters
-        ----------
-        block : str
+        Args:
+        -----
+        block:  str
           Color of the current block
         """
         
@@ -539,6 +523,7 @@
         
         # Disconnect from socket
         print('Disconnecting from {}...'.format(imu_id))
+        #socket.close()
         dev.disconnect()
         
         # Update dictionaries
@@ -555,11 +540,11 @@
         """
         Try to connect to the specified IMU.
         
-        Parameters
-        ----------
-        nickname : str
-          Simple label given to IMU (one character, e.g. '1')
-        block : str
+        Args:
+        -----
+        nickname:  str
+          Simple label given to IMU (one character, e.g. 'A')
+        block:  str
           Color of the current block
         """
         
@@ -599,6 +584,7 @@
         failed.
         """
         
+        #self.popup.destroy()
         self.popup = tk.Toplevel(self.parent)
         
         fmtstr = 'Connection attempt failed! Cycle the device and try again.'
@@ -614,15 +600,26 @@
         Draw a popup window informing the user that the connection attempt was
         successful.
         
-        Parameters
-        ----------
-        nickname : str
-          Simple label given to IMU (one character, e.g. '1')
-        battery : int
-          IMU charge relative to full, in percent
-        """
-        
+        Args:
+        -----
+        nickname:  str
+          Simple label given to IMU (one character, e.g. 'A')
+        battery:  int
+          IMU battery voltage in mV [FIXME]
+        """
+        
+        #self.popup.destroy()
         self.popup = tk.Toplevel(self.parent)
+        
+        # Battery discharge curve has a sharp knee around 3300 mV, so take that
+        # as zero. Max charge is about 4200 mV.
+        # (see WAX9 developer's guide, p. 17)
+        #min_charge = 3300
+        #max_charge = 4200        
+        #charge_percent = float(battery - min_charge) / (max_charge - min_charge)
+        # Battery can't be more than 100% charged, but it could look that way
+        # because the max capacity is only approximate
+        #charge_percent = int(min(charge_percent, 1) * 100)
         
         fmtstr = '\nSuccessfully connected to device {}!\n\nBattery: {}%\n'
         l = tk.Label(self.popup, text=fmtstr.format(nickname, battery))
@@ -710,9 +707,9 @@
         """
         Alert user of malformed input
         
-        Parameters 
-        ----------
-        error_string :  str
+        Args:
+        -----
+        error_string:  str
           Message that will be displayed in popup window
         """
         
@@ -736,9 +733,11 @@
         if not self.die.is_set():
             self.stopStream()
         
+        #for name, socket in self.imu_id2socket.items():
         for name, dev in self.imu_id2dev.items():
             print('Disconnecting from {}...'.format(name))
             dev.disconnect()
+            #socket.close()
         
         # Map the blocks used in this trial to the IDs of the IMUs inside them.
         # Map the blocks that weren't used to the string, 'UNUSED'.
@@ -788,8 +787,8 @@
         """
         Read metadata from tkinter widgets.
         
-        Returns
-        -------
+        Returns:
+        --------
         error_string:  str
           Data validation error message. Empty string if user input passes
           validation.
@@ -830,9 +829,9 @@
         """
         Read the block construction task from tkinter widgets.
         
-        Returns
-        -------
-        error_string : str
+        Returns:
+        --------
+        error_string:  str
           Data validation error message. Empty string if user input passes
           validation.
         """
