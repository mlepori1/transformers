--- conflicted
+++ resolved
@@ -21,15 +21,6 @@
 from ...utils import logging
 
 # Add modeling imports here
-from ..splinter.modeling_splinter import (
-    SplinterForMaskedLM,
-    SplinterForCausalLM,
-    SplinterForMultipleChoice,
-    SplinterForQuestionAnswering,
-    SplinterForSequenceClassification,
-    SplinterForTokenClassification,
-    SplinterModel,
-)
 from ..albert.modeling_albert import (
     AlbertForMaskedLM,
     AlbertForMultipleChoice,
@@ -328,7 +319,6 @@
 )
 from .auto_factory import _BaseAutoModelClass, auto_class_update
 from .configuration_auto import (
-    SplinterConfig,
     AlbertConfig,
     BartConfig,
     BertConfig,
@@ -398,13 +388,9 @@
 MODEL_MAPPING = OrderedDict(
     [
         # Base model mapping
-<<<<<<< HEAD
-        (SplinterConfig, SplinterModel),
-=======
         (RemBertConfig, RemBertModel),
         (VisualBertConfig, VisualBertModel),
         (CanineConfig, CanineModel),
->>>>>>> f84226b7
         (RoFormerConfig, RoFormerModel),
         (CLIPConfig, CLIPModel),
         (BigBirdPegasusConfig, BigBirdPegasusModel),
@@ -507,11 +493,7 @@
 MODEL_WITH_LM_HEAD_MAPPING = OrderedDict(
     [
         # Model with LM heads mapping
-<<<<<<< HEAD
-(SplinterConfig, SplinterForMaskedLM),
-=======
         (RemBertConfig, RemBertForMaskedLM),
->>>>>>> f84226b7
         (RoFormerConfig, RoFormerForMaskedLM),
         (BigBirdPegasusConfig, BigBirdPegasusForConditionalGeneration),
         (GPTNeoConfig, GPTNeoForCausalLM),
@@ -560,11 +542,7 @@
 MODEL_FOR_CAUSAL_LM_MAPPING = OrderedDict(
     [
         # Model for Causal LM mapping
-<<<<<<< HEAD
-        (SplinterConfig, SplinterForCausalLM),
-=======
         (RemBertConfig, RemBertForCausalLM),
->>>>>>> f84226b7
         (RoFormerConfig, RoFormerForCausalLM),
         (BigBirdPegasusConfig, BigBirdPegasusForCausalLM),
         (GPTNeoConfig, GPTNeoForCausalLM),
@@ -607,11 +585,7 @@
 MODEL_FOR_MASKED_LM_MAPPING = OrderedDict(
     [
         # Model for Masked LM mapping
-<<<<<<< HEAD
-(SplinterConfig, SplinterForMaskedLM),
-=======
         (RemBertConfig, RemBertForMaskedLM),
->>>>>>> f84226b7
         (RoFormerConfig, RoFormerForMaskedLM),
         (BigBirdConfig, BigBirdForMaskedLM),
         (Wav2Vec2Config, Wav2Vec2ForMaskedLM),
@@ -673,12 +647,8 @@
 MODEL_FOR_SEQUENCE_CLASSIFICATION_MAPPING = OrderedDict(
     [
         # Model for Sequence Classification mapping
-<<<<<<< HEAD
-        (SplinterConfig, SplinterForSequenceClassification),
-=======
         (RemBertConfig, RemBertForSequenceClassification),
         (CanineConfig, CanineForSequenceClassification),
->>>>>>> f84226b7
         (RoFormerConfig, RoFormerForSequenceClassification),
         (BigBirdPegasusConfig, BigBirdPegasusForSequenceClassification),
         (BigBirdConfig, BigBirdForSequenceClassification),
@@ -719,12 +689,8 @@
 MODEL_FOR_QUESTION_ANSWERING_MAPPING = OrderedDict(
     [
         # Model for Question Answering mapping
-<<<<<<< HEAD
-        (SplinterConfig, SplinterForQuestionAnswering),
-=======
         (RemBertConfig, RemBertForQuestionAnswering),
         (CanineConfig, CanineForQuestionAnswering),
->>>>>>> f84226b7
         (RoFormerConfig, RoFormerForQuestionAnswering),
         (BigBirdPegasusConfig, BigBirdPegasusForQuestionAnswering),
         (BigBirdConfig, BigBirdForQuestionAnswering),
@@ -766,12 +732,8 @@
 MODEL_FOR_TOKEN_CLASSIFICATION_MAPPING = OrderedDict(
     [
         # Model for Token Classification mapping
-<<<<<<< HEAD
-(SplinterConfig, SplinterForTokenClassification),
-=======
         (RemBertConfig, RemBertForTokenClassification),
         (CanineConfig, CanineForTokenClassification),
->>>>>>> f84226b7
         (RoFormerConfig, RoFormerForTokenClassification),
         (BigBirdConfig, BigBirdForTokenClassification),
         (ConvBertConfig, ConvBertForTokenClassification),
@@ -802,12 +764,8 @@
 MODEL_FOR_MULTIPLE_CHOICE_MAPPING = OrderedDict(
     [
         # Model for Multiple Choice mapping
-<<<<<<< HEAD
-(SplinterConfig, SplinterForMultipleChoice),
-=======
         (RemBertConfig, RemBertForMultipleChoice),
         (CanineConfig, CanineForMultipleChoice),
->>>>>>> f84226b7
         (RoFormerConfig, RoFormerForMultipleChoice),
         (BigBirdConfig, BigBirdForMultipleChoice),
         (ConvBertConfig, ConvBertForMultipleChoice),
